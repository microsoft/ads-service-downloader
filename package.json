{
  "name": "service-downloader",
<<<<<<< HEAD
  "version": "0.1.5",
  "description": "Download a file and decompress it. Designed for use with Sql Operations Studio",
=======
  "version": "0.1.6",
  "description": "",
>>>>>>> 04d4321a
  "main": "out/main.js",
  "typings": "out/main",
  "scripts": {
    "test": "echo \"Error: no test specified\" && exit 1",
    "prepare": "npm run compile",
    "compile": "tsc -p ./src"
  },
  "author": "anthonydresser",
  "license": "ISC",
  "devDependencies": {
    "@types/node": "^9.4.6",
    "@types/tmp": "^0.0.33",
    "typescript": "^2.7.2"
  },
  "dependencies": {
    "decompress": "^4.2.0",
    "eventemitter2": "^5.0.1",
    "http-proxy-agent": "^2.1.0",
    "https-proxy-agent": "^2.2.1",
    "mkdirp": "^0.5.1",
    "tmp": "^0.0.33"
  },
  "repository": {
    "type": "git",
    "url": "https://github.com/anthonydresser/service-downloader.git"
  }
}<|MERGE_RESOLUTION|>--- conflicted
+++ resolved
@@ -1,12 +1,7 @@
 {
   "name": "service-downloader",
-<<<<<<< HEAD
-  "version": "0.1.5",
+  "version": "0.1.6",
   "description": "Download a file and decompress it. Designed for use with Sql Operations Studio",
-=======
-  "version": "0.1.6",
-  "description": "",
->>>>>>> 04d4321a
   "main": "out/main.js",
   "typings": "out/main",
   "scripts": {
