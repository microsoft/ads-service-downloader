--- conflicted
+++ resolved
@@ -1,12 +1,7 @@
 {
   "name": "service-downloader",
-<<<<<<< HEAD
-  "version": "0.1.2",
-  "description": "",
-=======
   "version": "0.1.3",
   "description": "Download a file and decompress it. Designed for use with Sql Operations Studio",
->>>>>>> 08a63f5f
   "main": "out/main.js",
   "typings": "out/main",
   "scripts": {
